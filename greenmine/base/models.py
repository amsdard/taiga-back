# -*- coding: utf-8 -*-

import uuid

from django.db.models import signals
from django.db import models
from django.db.models.signals import post_save, m2m_changed
from django.utils.timezone import now
from django.dispatch import receiver
from django.utils.translation import ugettext_lazy as _
from django.contrib.auth.models import UserManager, AbstractUser, Group

from greenmine.scrum.models import Project, UserStory, Task
from greenmine.base.notifications.models import WatcherMixin

import uuid


# Centralized uuid attachment and ref generation
@receiver(signals.pre_save)
def attach_uuid(sender, instance, **kwargs):
    fields = sender._meta.init_name_map()

    if 'modified_date' in fields:
        instance.modified_date = now()

    # if sender class does not have uuid field.
    if 'uuid' in fields:
        if not instance.uuid:
            instance.uuid = unicode(uuid.uuid1())


class User(AbstractUser, WatcherMixin):
<<<<<<< HEAD
    color = models.CharField(max_length=9, null=False, blank=False,
=======
    color = models.CharField(max_length=9, null=False, blank=False, default="#669933",
>>>>>>> 066ed512
                verbose_name=_('color'))
    description = models.TextField(null=False, blank=True,
                verbose_name=_('description'))
    photo = models.FileField(upload_to='files/msg', max_length=500, null=True, blank=True,
                verbose_name=_('photo'))
    default_language = models.CharField(max_length=20, null=False, blank=True, default='',
                verbose_name=_('default language'))
    default_timezone = models.CharField(max_length=20, null=False, blank=True, default='',
                verbose_name=_('default timezone'))
    token = models.CharField(max_length=200, null=False, blank=True, default='',
                verbose_name=_('token'))
    colorize_tags = models.BooleanField(null=False, blank=True, default=False,
                verbose_name=_('colorize tags'))
    objects = UserManager()


class Role(models.Model):
    name = models.CharField(max_length=200, null=False, blank=False,
                verbose_name=_('name'))
    slug = models.SlugField(max_length=250, unique=True, null=False, blank=True,
                verbose_name=_('slug'))
    permissions = models.ManyToManyField('auth.Permission',
                related_name='roles',
                verbose_name=_('permissions'))

    class Meta:
        verbose_name = u'role'
        verbose_name_plural = u'roles'
        ordering = ['slug']

    def __unicode__(self):
        return self.name


# Patch api view for correctly return 401 responses on
# request is authenticated instead of 403
from .monkey import patch_api_view; patch_api_view()<|MERGE_RESOLUTION|>--- conflicted
+++ resolved
@@ -31,11 +31,7 @@
 
 
 class User(AbstractUser, WatcherMixin):
-<<<<<<< HEAD
-    color = models.CharField(max_length=9, null=False, blank=False,
-=======
     color = models.CharField(max_length=9, null=False, blank=False, default="#669933",
->>>>>>> 066ed512
                 verbose_name=_('color'))
     description = models.TextField(null=False, blank=True,
                 verbose_name=_('description'))
