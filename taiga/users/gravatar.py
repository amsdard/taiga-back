--- conflicted
+++ resolved
@@ -41,13 +41,8 @@
     default_avatar = getattr(settings, "GRAVATAR_DEFAULT_AVATAR", None)
     default_size = getattr(settings, "GRAVATAR_AVATAR_SIZE", None)
 
-<<<<<<< HEAD
-    if default_avatar:
-        params["default"] = static(default_avatar)
-=======
     avatar = options.get("default", None)
     size = options.get("size", None)
->>>>>>> 57ea22d5
 
     if avatar:
         params["default"] = avatar
