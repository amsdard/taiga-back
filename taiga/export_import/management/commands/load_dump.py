--- conflicted
+++ resolved
@@ -50,26 +50,6 @@
 
         data = json.loads(open(dump_file_path, 'r').read())
         try:
-<<<<<<< HEAD
-            with transaction.atomic():
-                if overwrite:
-                    receivers_back = signals.post_delete.receivers
-                    signals.post_delete.receivers = []
-                    try:
-                        proj = Project.objects.get(slug=data.get("slug", "not a slug"))
-                        proj.tasks.all().delete()
-                        proj.user_stories.all().delete()
-                        proj.issues.all().delete()
-                        proj.memberships.all().delete()
-                        proj.roles.all().delete()
-                        proj.delete()
-                    except Project.DoesNotExist:
-                        pass
-                    signals.post_delete.receivers = receivers_back
-
-                user = User.objects.get(email=owner_email)
-                services.store_project_from_dict(data, user)
-=======
             if overwrite:
                 receivers_back = signals.post_delete.receivers
                 signals.post_delete.receivers = []
@@ -91,7 +71,6 @@
 
             user = User.objects.get(email=owner_email)
             services.store_project_from_dict(data, user)
->>>>>>> 5472c993
         except err.TaigaImportError as e:
             if e.project:
                 e.project.delete_related_content()
