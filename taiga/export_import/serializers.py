# Copyright (C) 2014 Andrey Antukh <niwi@niwi.be>
# Copyright (C) 2014 Jesús Espino <jespinog@gmail.com>
# Copyright (C) 2014 David Barragán <bameda@dbarragan.com>
# This program is free software: you can redistribute it and/or modify
# it under the terms of the GNU Affero General Public License as
# published by the Free Software Foundation, either version 3 of the
# License, or (at your option) any later version.
#
# This program is distributed in the hope that it will be useful,
# but WITHOUT ANY WARRANTY; without even the implied warranty of
# MERCHANTABILITY or FITNESS FOR A PARTICULAR PURPOSE.  See the
# GNU Affero General Public License for more details.
#
# You should have received a copy of the GNU Affero General Public License
# along with this program.  If not, see <http://www.gnu.org/licenses/>.

import base64
import os
from collections import OrderedDict

from django.contrib.contenttypes.models import ContentType
from django.core.files.base import ContentFile
from django.core.exceptions import ObjectDoesNotExist
from django.core.exceptions import ValidationError
from django.core.exceptions import ObjectDoesNotExist

from rest_framework import serializers

from taiga.projects import models as projects_models
from taiga.projects.custom_attributes import models as custom_attributes_models
from taiga.projects.userstories import models as userstories_models
from taiga.projects.tasks import models as tasks_models
from taiga.projects.issues import models as issues_models
from taiga.projects.milestones import models as milestones_models
from taiga.projects.wiki import models as wiki_models
from taiga.projects.history import models as history_models
from taiga.projects.attachments import models as attachments_models
from taiga.users import models as users_models
from taiga.projects.votes import services as votes_service
from taiga.projects.history import services as history_service
from taiga.base.serializers import JsonField, PgArrayField
from taiga import mdrender


class AttachedFileField(serializers.WritableField):
    read_only = False

    def to_native(self, obj):
        if not obj:
            return None

        data = base64.b64encode(obj.read()).decode('utf-8')

        return OrderedDict([
            ("data", data),
            ("name", os.path.basename(obj.name)),
        ])

    def from_native(self, data):
        if not data:
            return None
        return ContentFile(base64.b64decode(data['data']), name=data['name'])


class RelatedNoneSafeField(serializers.RelatedField):
    def field_from_native(self, data, files, field_name, into):
        if self.read_only:
            return

        try:
            if self.many:
                try:
                    # Form data
                    value = data.getlist(field_name)
                    if value == [''] or value == []:
                        raise KeyError
                except AttributeError:
                    # Non-form data
                    value = data[field_name]
            else:
                value = data[field_name]
        except KeyError:
            if self.partial:
                return
            value = self.get_default_value()

<<<<<<< HEAD
        if value in self.null_values:
            if self.required:
                raise ValidationError(self.error_messages['required'])
            into[(self.source or field_name)] = None
        elif self.many:
            into[(self.source or field_name)] = [self.from_native(item) for item in value if self.from_native(item) is not None]
        else:
            into[(self.source or field_name)] = self.from_native(value)
=======
        key = self.source or field_name
        if value in self.null_values:
            if self.required:
                raise ValidationError(self.error_messages['required'])
            into[key] = None
        elif self.many:
            into[key] = [self.from_native(item) for item in value if self.from_native(item) is not None]
        else:
            into[key] = self.from_native(value)
>>>>>>> 5b9bf406


class UserRelatedField(RelatedNoneSafeField):
    read_only = False

    def to_native(self, obj):
        if obj:
            return obj.email
        return None

    def from_native(self, data):
        try:
            return users_models.User.objects.get(email=data)
        except users_models.User.DoesNotExist:
            return None


class UserPkField(serializers.RelatedField):
    read_only = False

    def to_native(self, obj):
        try:
            user = users_models.User.objects.get(pk=obj)
            return user.email
        except users_models.User.DoesNotExist:
            return None

    def from_native(self, data):
        try:
            user = users_models.User.objects.get(email=data)
            return user.pk
        except users_models.User.DoesNotExist:
            return None


class CommentField(serializers.WritableField):
    read_only = False

    def field_from_native(self, data, files, field_name, into):
        super().field_from_native(data, files, field_name, into)
        into["comment_html"] = mdrender.render(self.context['project'], data.get("comment", ""))


class ProjectRelatedField(serializers.RelatedField):
    read_only = False

    def __init__(self, slug_field, *args, **kwargs):
        self.slug_field = slug_field
        super().__init__(*args, **kwargs)

    def to_native(self, obj):
        if obj:
            return getattr(obj, self.slug_field)
        return None

    def from_native(self, data):
        try:
            kwargs = {self.slug_field: data, "project": self.context['project']}
            return self.queryset.get(**kwargs)
        except ObjectDoesNotExist:
            raise ValidationError("{}=\"{}\" not found in this project".format(self.slug_field, data))


class HistoryUserField(JsonField):
    def to_native(self, obj):
        if obj is None or obj == {}:
            return []
        try:
            user = users_models.User.objects.get(pk=obj['pk'])
        except users_models.User.DoesNotExist:
            user = None
        return (UserRelatedField().to_native(user), obj['name'])

    def from_native(self, data):
        if data is None:
            return {}

        if len(data) < 2:
            return {}

        user = UserRelatedField().from_native(data[0])

        if user:
            pk = user.pk
        else:
            pk = None

        return {"pk": pk, "name": data[1]}


class HistoryValuesField(JsonField):
    def to_native(self, obj):
        if obj is None:
            return []
        if "users" in obj:
            obj['users'] = list(map(UserPkField().to_native, obj['users']))
        return obj

    def from_native(self, data):
        if data is None:
            return []
        if "users" in data:
            data['users'] = list(map(UserPkField().from_native, data['users']))
        return data


class HistoryDiffField(JsonField):
    def to_native(self, obj):
        if obj is None:
            return []

        if "assigned_to" in obj:
            obj['assigned_to'] = list(map(UserPkField().to_native, obj['assigned_to']))

        return obj

    def from_native(self, data):
        if data is None:
            return []

        if "assigned_to" in data:
            data['assigned_to'] = list(map(UserPkField().from_native, data['assigned_to']))
        return data


class HistoryExportSerializer(serializers.ModelSerializer):
    user = HistoryUserField()
    diff = HistoryDiffField(required=False)
    snapshot = JsonField(required=False)
    values = HistoryValuesField(required=False)
    comment = CommentField(required=False)
    delete_comment_date = serializers.DateTimeField(required=False)
    delete_comment_user = HistoryUserField(required=False)

    class Meta:
        model = history_models.HistoryEntry
        exclude = ("id", "comment_html", "key")


class HistoryExportSerializerMixin(serializers.ModelSerializer):
    history = serializers.SerializerMethodField("get_history")

    def get_history(self, obj):
        history_qs = history_service.get_history_queryset_by_model_instance(obj)
        return HistoryExportSerializer(history_qs, many=True).data


class AttachmentExportSerializer(serializers.ModelSerializer):
    owner = UserRelatedField(required=False)
    attached_file = AttachedFileField()
    modified_date = serializers.DateTimeField(required=False)

    class Meta:
        model = attachments_models.Attachment
        exclude = ('id', 'content_type', 'object_id', 'project')


class AttachmentExportSerializerMixin(serializers.ModelSerializer):
    attachments = serializers.SerializerMethodField("get_attachments")

    def get_attachments(self, obj):
        content_type = ContentType.objects.get_for_model(obj.__class__)
        attachments_qs = attachments_models.Attachment.objects.filter(object_id=obj.pk,
                                                                      content_type=content_type)
        return AttachmentExportSerializer(attachments_qs, many=True).data


class PointsExportSerializer(serializers.ModelSerializer):
    class Meta:
        model = projects_models.Points
        exclude = ('id', 'project')


class UserStoryStatusExportSerializer(serializers.ModelSerializer):
    class Meta:
        model = projects_models.UserStoryStatus
        exclude = ('id', 'project')


class TaskStatusExportSerializer(serializers.ModelSerializer):
    class Meta:
        model = projects_models.TaskStatus
        exclude = ('id', 'project')


class IssueStatusExportSerializer(serializers.ModelSerializer):
    class Meta:
        model = projects_models.IssueStatus
        exclude = ('id', 'project')


class PriorityExportSerializer(serializers.ModelSerializer):
    class Meta:
        model = projects_models.Priority
        exclude = ('id', 'project')


class SeverityExportSerializer(serializers.ModelSerializer):
    class Meta:
        model = projects_models.Severity
        exclude = ('id', 'project')


class IssueTypeExportSerializer(serializers.ModelSerializer):
    class Meta:
        model = projects_models.IssueType
        exclude = ('id', 'project')


class RoleExportSerializer(serializers.ModelSerializer):
    permissions = PgArrayField(required=False)

    class Meta:
        model = users_models.Role
        exclude = ('id', 'project')


class UserStoryCustomAttributeExportSerializer(serializers.ModelSerializer):
    modified_date = serializers.DateTimeField(required=False)

    class Meta:
        model = custom_attributes_models.UserStoryCustomAttribute
        exclude = ('id', 'project')


class TaskCustomAttributeExportSerializer(serializers.ModelSerializer):
    modified_date = serializers.DateTimeField(required=False)

    class Meta:
        model = custom_attributes_models.TaskCustomAttribute
        exclude = ('id', 'project')


class IssueCustomAttributeExportSerializer(serializers.ModelSerializer):
    modified_date = serializers.DateTimeField(required=False)

    class Meta:
        model = custom_attributes_models.IssueCustomAttribute
        exclude = ('id', 'project')


class CustomAttributesValuesExportSerializerMixin(serializers.ModelSerializer):
    custom_attributes_values = serializers.SerializerMethodField("get_custom_attributes_values")

    def custom_attributes_queryset(self, project):
        raise NotImplementedError()

    def get_custom_attributes_values(self, obj):
        def _use_name_instead_id_as_key_in_custom_attributes_values(custom_attributes, values):
            ret = {}
            for attr in custom_attributes:
                value = values.get(str(attr["id"]), None)
                if value is not  None:
                    ret[attr["name"]] = value

            return ret

        try:
            values =  obj.custom_attributes_values.attributes_values
            custom_attributes = self.custom_attributes_queryset(obj.project).values('id', 'name')

            return _use_name_instead_id_as_key_in_custom_attributes_values(custom_attributes, values)
        except ObjectDoesNotExist:
            return None


class BaseCustomAttributesValuesExportSerializer(serializers.ModelSerializer):
    attributes_values = JsonField(source="attributes_values",required=True)
    _custom_attribute_model = None
    _container_field = None

    class Meta:
        exclude = ("id",)

    def validate_attributes_values(self, attrs, source):
        # values must be a dict
        data_values = attrs.get("attributes_values", None)
        if self.object:
            data_values = (data_values or self.object.attributes_values)

        if type(data_values) is not dict:
            raise ValidationError(_("Invalid content. It must be {\"key\": \"value\",...}"))

        # Values keys must be in the container object project
        data_container = attrs.get(self._container_field, None)
        if data_container:
            project_id = data_container.project_id
        elif self.object:
            project_id = getattr(self.object, self._container_field).project_id
        else:
            project_id = None

        values_ids = list(data_values.keys())
        qs = self._custom_attribute_model.objects.filter(project=project_id,
                                                         id__in=values_ids)
        if qs.count() != len(values_ids):
            raise ValidationError(_("It contain invalid custom fields."))

        return attrs

class UserStoryCustomAttributesValuesExportSerializer(BaseCustomAttributesValuesExportSerializer):
    _custom_attribute_model = custom_attributes_models.UserStoryCustomAttribute
    _container_model = "userstories.UserStory"
    _container_field = "user_story"

    class Meta(BaseCustomAttributesValuesExportSerializer.Meta):
        model = custom_attributes_models.UserStoryCustomAttributesValues


class TaskCustomAttributesValuesExportSerializer(BaseCustomAttributesValuesExportSerializer):
    _custom_attribute_model = custom_attributes_models.TaskCustomAttribute
    _container_field = "task"

    class Meta(BaseCustomAttributesValuesExportSerializer.Meta):
        model = custom_attributes_models.TaskCustomAttributesValues


class IssueCustomAttributesValuesExportSerializer(BaseCustomAttributesValuesExportSerializer):
    _custom_attribute_model = custom_attributes_models.IssueCustomAttribute
    _container_field = "issue"

    class Meta(BaseCustomAttributesValuesExportSerializer.Meta):
        model = custom_attributes_models.IssueCustomAttributesValues


class MembershipExportSerializer(serializers.ModelSerializer):
    user = UserRelatedField(required=False)
    role = ProjectRelatedField(slug_field="name")
    invited_by = UserRelatedField(required=False)

    class Meta:
        model = projects_models.Membership
        exclude = ('id', 'project')

    def full_clean(self, instance):
        return instance


class RolePointsExportSerializer(serializers.ModelSerializer):
    role = ProjectRelatedField(slug_field="name")
    points = ProjectRelatedField(slug_field="name")

    class Meta:
        model = userstories_models.RolePoints
        exclude = ('id', 'user_story')


class MilestoneExportSerializer(serializers.ModelSerializer):
    owner = UserRelatedField(required=False)
    watchers = UserRelatedField(many=True, required=False)
    modified_date = serializers.DateTimeField(required=False)

    def __init__(self, *args, **kwargs):
        project = kwargs.pop('project', None)
        super(MilestoneExportSerializer, self).__init__(*args, **kwargs)
        if project:
            self.project = project

    def validate_name(self, attrs, source):
        """
        Check the milestone name is not duplicated in the project
        """
        name = attrs[source]
        qs = self.project.milestones.filter(name=name)
        if qs.exists():
            raise serializers.ValidationError("Name duplicated for the project")

        return attrs

    class Meta:
        model = milestones_models.Milestone
        exclude = ('id', 'project')


class TaskExportSerializer(CustomAttributesValuesExportSerializerMixin, HistoryExportSerializerMixin,
                           AttachmentExportSerializerMixin, serializers.ModelSerializer):
    owner = UserRelatedField(required=False)
    status = ProjectRelatedField(slug_field="name")
    user_story = ProjectRelatedField(slug_field="ref", required=False)
    milestone = ProjectRelatedField(slug_field="name", required=False)
    assigned_to = UserRelatedField(required=False)
    watchers = UserRelatedField(many=True, required=False)
    modified_date = serializers.DateTimeField(required=False)

    class Meta:
        model = tasks_models.Task
        exclude = ('id', 'project')

    def custom_attributes_queryset(self, project):
        return project.taskcustomattributes.all()


class UserStoryExportSerializer(CustomAttributesValuesExportSerializerMixin, HistoryExportSerializerMixin,
                                AttachmentExportSerializerMixin, serializers.ModelSerializer):
    role_points = RolePointsExportSerializer(many=True, required=False)
    owner = UserRelatedField(required=False)
    assigned_to = UserRelatedField(required=False)
    status = ProjectRelatedField(slug_field="name")
    milestone = ProjectRelatedField(slug_field="name", required=False)
    watchers = UserRelatedField(many=True, required=False)
    modified_date = serializers.DateTimeField(required=False)
    generated_from_issue = ProjectRelatedField(slug_field="ref", required=False)

    class Meta:
        model = userstories_models.UserStory
        exclude = ('id', 'project', 'points', 'tasks')

    def custom_attributes_queryset(self, project):
        return project.userstorycustomattributes.all()


class IssueExportSerializer(CustomAttributesValuesExportSerializerMixin, HistoryExportSerializerMixin,
                            AttachmentExportSerializerMixin, serializers.ModelSerializer):
    owner = UserRelatedField(required=False)
    status = ProjectRelatedField(slug_field="name")
    assigned_to = UserRelatedField(required=False)
    priority = ProjectRelatedField(slug_field="name")
    severity = ProjectRelatedField(slug_field="name")
    type = ProjectRelatedField(slug_field="name")
    milestone = ProjectRelatedField(slug_field="name", required=False)
    watchers = UserRelatedField(many=True, required=False)
    votes = serializers.SerializerMethodField("get_votes")
    modified_date = serializers.DateTimeField(required=False)

    class Meta:
        model = issues_models.Issue
        exclude = ('id', 'project')

    def get_votes(self, obj):
        return [x.email for x in votes_service.get_voters(obj)]

    def custom_attributes_queryset(self, project):
        return project.issuecustomattributes.all()


class WikiPageExportSerializer(HistoryExportSerializerMixin, AttachmentExportSerializerMixin,
                               serializers.ModelSerializer):
    owner = UserRelatedField(required=False)
    last_modifier = UserRelatedField(required=False)
    watchers = UserRelatedField(many=True, required=False)
    modified_date = serializers.DateTimeField(required=False)

    class Meta:
        model = wiki_models.WikiPage
        exclude = ('id', 'project')


class WikiLinkExportSerializer(serializers.ModelSerializer):
    class Meta:
        model = wiki_models.WikiLink
        exclude = ('id', 'project')


class ProjectExportSerializer(serializers.ModelSerializer):
    owner = UserRelatedField(required=False)
    default_points = serializers.SlugRelatedField(slug_field="name", required=False)
    default_us_status = serializers.SlugRelatedField(slug_field="name", required=False)
    default_task_status = serializers.SlugRelatedField(slug_field="name", required=False)
    default_priority = serializers.SlugRelatedField(slug_field="name", required=False)
    default_severity = serializers.SlugRelatedField(slug_field="name", required=False)
    default_issue_status = serializers.SlugRelatedField(slug_field="name", required=False)
    default_issue_type = serializers.SlugRelatedField(slug_field="name", required=False)
    memberships = MembershipExportSerializer(many=True, required=False)
    points = PointsExportSerializer(many=True, required=False)
    us_statuses = UserStoryStatusExportSerializer(many=True, required=False)
    task_statuses = TaskStatusExportSerializer(many=True, required=False)
    issue_statuses = IssueStatusExportSerializer(many=True, required=False)
    priorities = PriorityExportSerializer(many=True, required=False)
    severities = SeverityExportSerializer(many=True, required=False)
    issue_types = IssueTypeExportSerializer(many=True, required=False)
    userstorycustomattributes = UserStoryCustomAttributeExportSerializer(many=True, required=False)
    taskcustomattributes = TaskCustomAttributeExportSerializer(many=True, required=False)
    issuecustomattributes = IssueCustomAttributeExportSerializer(many=True, required=False)
    roles = RoleExportSerializer(many=True, required=False)
    milestones = MilestoneExportSerializer(many=True, required=False)
    wiki_pages = WikiPageExportSerializer(many=True, required=False)
    wiki_links = WikiLinkExportSerializer(many=True, required=False)
    user_stories = UserStoryExportSerializer(many=True, required=False)
    tasks = TaskExportSerializer(many=True, required=False)
    issues = IssueExportSerializer(many=True, required=False)
    tags_colors = JsonField(required=False)
    anon_permissions = PgArrayField(required=False)
    public_permissions = PgArrayField(required=False)
    modified_date = serializers.DateTimeField(required=False)

    class Meta:
        model = projects_models.Project
        exclude = ('id', 'creation_template', 'members')<|MERGE_RESOLUTION|>--- conflicted
+++ resolved
@@ -84,16 +84,6 @@
                 return
             value = self.get_default_value()
 
-<<<<<<< HEAD
-        if value in self.null_values:
-            if self.required:
-                raise ValidationError(self.error_messages['required'])
-            into[(self.source or field_name)] = None
-        elif self.many:
-            into[(self.source or field_name)] = [self.from_native(item) for item in value if self.from_native(item) is not None]
-        else:
-            into[(self.source or field_name)] = self.from_native(value)
-=======
         key = self.source or field_name
         if value in self.null_values:
             if self.required:
@@ -103,7 +93,6 @@
             into[key] = [self.from_native(item) for item in value if self.from_native(item) is not None]
         else:
             into[key] = self.from_native(value)
->>>>>>> 5b9bf406
 
 
 class UserRelatedField(RelatedNoneSafeField):
