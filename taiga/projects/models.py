--- conflicted
+++ resolved
@@ -275,13 +275,6 @@
     def project(self):
         return self
 
-<<<<<<< HEAD
-    @property
-    def project(self):
-        return self
-
-=======
->>>>>>> d817f19c
     def _get_q_watchers(self):
         return Q(notify_policies__project_id=self.id) & ~Q(notify_policies__notify_level=NotifyLevel.none)
 
