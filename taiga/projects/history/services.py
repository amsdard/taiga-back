--- conflicted
+++ resolved
@@ -37,11 +37,6 @@
 
 from django.conf import settings
 from django.contrib.auth import get_user_model
-<<<<<<< HEAD
-from django.contrib.contenttypes.models import ContentType
-from django.core.paginator import Paginator, InvalidPage
-=======
->>>>>>> 5472c993
 from django.apps import apps
 from django.db import transaction as tx
 from django_pglocks import advisory_lock
@@ -395,24 +390,8 @@
     user_ids = [u["pk"] for u in qs.values_list("user", flat=True)]
     users = get_user_model().objects.filter(id__in=user_ids)
     users_by_id = {u.id: u for u in users}
-<<<<<<< HEAD
-    for history_entry in  qs:
-        history_entry.prefetch_owner(users_by_id.get(history_entry.user["pk"], None))
-
-    return qs
-
-
-# Freeze implementatitions
-from .freeze_impl import project_freezer
-from .freeze_impl import milestone_freezer
-from .freeze_impl import userstory_freezer
-from .freeze_impl import issue_freezer
-from .freeze_impl import task_freezer
-from .freeze_impl import wikipage_freezer
-=======
     for history_entry in qs:
         history_entry.prefetch_owner(users_by_id.get(history_entry.user["pk"], None))
->>>>>>> 5472c993
 
     return qs
 
