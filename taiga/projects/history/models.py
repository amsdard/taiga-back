# -*- coding: utf-8 -*-
# Copyright (C) 2014-2016 Andrey Antukh <niwi@niwi.nz>
# Copyright (C) 2014-2016 Jesús Espino <jespinog@gmail.com>
# Copyright (C) 2014-2016 David Barragán <bameda@dbarragan.com>
# Copyright (C) 2014-2016 Alejandro Alonso <alejandro.alonso@kaleidos.net>
# This program is free software: you can redistribute it and/or modify
# it under the terms of the GNU Affero General Public License as
# published by the Free Software Foundation, either version 3 of the
# License, or (at your option) any later version.
#
# This program is distributed in the hope that it will be useful,
# but WITHOUT ANY WARRANTY; without even the implied warranty of
# MERCHANTABILITY or FITNESS FOR A PARTICULAR PURPOSE.  See the
# GNU Affero General Public License for more details.
#
# You should have received a copy of the GNU Affero General Public License
# along with this program.  If not, see <http://www.gnu.org/licenses/>.

import uuid

from django.utils import timezone
from django.db import models
from django.contrib.auth import get_user_model
from django.utils.functional import cached_property
from django_pgjson.fields import JsonField

from taiga.mdrender.service import get_diff_of_htmls

from .choices import HistoryType
from .choices import HISTORY_TYPE_CHOICES

from taiga.base.utils.diff import make_diff as make_diff_from_dicts

# This keys has been removed from freeze_impl so we can have objects where the
# previous diff has value for the attribute and we want to prevent their propagation
IGNORE_DIFF_FIELDS = ["watchers", "description_diff", "content_diff", "blocked_note_diff"]


def _generate_uuid():
    return str(uuid.uuid1())


class HistoryEntry(models.Model):
    """
    Domain model that represents a history
    entry storage table.

    It is used for store object changes and
    comments.
    """
    id = models.CharField(primary_key=True, max_length=255, unique=True,
                          editable=False, default=_generate_uuid)
    project = models.ForeignKey("projects.Project")

    user = JsonField(null=True, blank=True, default=None)
    created_at = models.DateTimeField(default=timezone.now)
    type = models.SmallIntegerField(choices=HISTORY_TYPE_CHOICES)
    key = models.CharField(max_length=255, null=True, default=None, blank=True, db_index=True)

    # Stores the last diff
    diff = JsonField(null=True, blank=True, default=None)

    # Stores the last complete frozen object snapshot
    snapshot = JsonField(null=True, blank=True, default=None)

    # Stores a values of all identifiers used in
    values = JsonField(null=True, blank=True, default=None)

    # Stores a comment
    comment = models.TextField(blank=True)
    comment_html = models.TextField(blank=True)

    delete_comment_date = models.DateTimeField(null=True, blank=True, default=None)
    delete_comment_user = JsonField(null=True, blank=True, default=None)

    # Historic version of comments
    comment_versions = JsonField(null=True, blank=True, default=None)
    edit_comment_date = models.DateTimeField(null=True, blank=True, default=None)

    # Flag for mark some history entries as
    # hidden. Hidden history entries are important
    # for save but not important to preview.
    # Order fields are the good example of this fields.
    is_hidden = models.BooleanField(default=False)

    # Flag for mark some history entries as complete
    # snapshot. The rest are partial snapshot.
    is_snapshot = models.BooleanField(default=False)

    _importing = None
    _owner = None
    _prefetched_owner = False

    @cached_property
    def is_change(self):
        return self.type == HistoryType.change

    @cached_property
    def is_create(self):
        return self.type == HistoryType.create

    @cached_property
    def is_delete(self):
        return self.type == HistoryType.delete

    @property
    def owner(self):
        if not self._prefetched_owner:
            pk = self.user["pk"]
            model = get_user_model()
            try:
                owner = model.objects.get(pk=pk)
            except model.DoesNotExist:
                owner = None

            self.prefetch_owner(owner)

        return self._owner

    def prefetch_owner(self, owner):
        self._owner = owner
        self._prefetched_owner = True
<<<<<<< HEAD
=======

    def attach_user_info_to_comment_versions(self):
        if not self.comment_versions:
            return

        from taiga.users.serializers import UserSerializer

        user_ids = [v["user"]["id"] for v in self.comment_versions if "user" in v and "id" in v["user"]]
        users_by_id = {u.id: u for u in get_user_model().objects.filter(id__in=user_ids)}

        for version in self.comment_versions:
            user = users_by_id.get(version["user"]["id"], None)
            if user:
                version["user"] = UserSerializer(user).data
>>>>>>> 5472c993

    @cached_property
    def values_diff(self):
        result = {}
        users_keys = ["assigned_to", "owner"]

        def resolve_diff_value(key):
            value = None
            diff = get_diff_of_htmls(
                self.diff[key][0] or "",
                self.diff[key][1] or ""
            )

            if diff:
                key = "{}_diff".format(key)
                value = (None, diff)

            return (key, value)

        def resolve_value(field, key):
            data = self.values[field]
            key = str(key)

            if key not in data:
                return None
            return data[key]

        for key in self.diff:
            value = None
            if key in IGNORE_DIFF_FIELDS:
                continue
            elif key in["description", "content", "blocked_note"]:
                (key, value) = resolve_diff_value(key)
            elif key in users_keys:
                value = [resolve_value("users", x) for x in self.diff[key]]
            elif key == "points":
                points = {}

                pointsold = self.diff["points"][0]
                pointsnew = self.diff["points"][1]
                # pointsold = pointsnew

                if pointsold is None:
                    for role_id, point_id in pointsnew.items():
                        role_name = resolve_value("roles", role_id)
                        points[role_name] = [None, resolve_value("points", point_id)]

                else:
                    for role_id, point_id in pointsnew.items():
                        role_name = resolve_value("roles", role_id)
                        oldpoint_id = pointsold.get(role_id, None)
                        points[role_name] = [resolve_value("points", oldpoint_id),
                                             resolve_value("points", point_id)]

                # Process that removes points entries with
                # duplicate value.
                for role in dict(points):
                    values = points[role]
                    if values[1] == values[0]:
                        del points[role]

                if points:
                    value = points

            elif key == "attachments":
                attachments = {
                    "new": [],
                    "changed": [],
                    "deleted": [],
                }

                oldattachs = {x["id"]: x for x in self.diff["attachments"][0]}
                newattachs = {x["id"]: x for x in self.diff["attachments"][1]}

                for aid in set(tuple(oldattachs.keys()) + tuple(newattachs.keys())):
                    if aid in oldattachs and aid in newattachs:
                        changes = make_diff_from_dicts(oldattachs[aid], newattachs[aid],
                                                       excluded_keys=("filename", "url", "thumb_url"))

                        if changes:
                            change = {
                                "filename": newattachs.get(aid, {}).get("filename", ""),
                                "url": newattachs.get(aid, {}).get("url", ""),
                                "thumb_url": newattachs.get(aid, {}).get("thumb_url", ""),
                                "changes": changes
                            }
                            attachments["changed"].append(change)
                    elif aid in oldattachs and aid not in newattachs:
                        attachments["deleted"].append(oldattachs[aid])
                    elif aid not in oldattachs and aid in newattachs:
                        attachments["new"].append(newattachs[aid])

                if attachments["new"] or attachments["changed"] or attachments["deleted"]:
                    value = attachments

            elif key == "custom_attributes":
                custom_attributes = {
                    "new": [],
                    "changed": [],
                    "deleted": [],
                }

                oldcustattrs = {x["id"]: x for x in self.diff["custom_attributes"][0] or []}
                newcustattrs = {x["id"]: x for x in self.diff["custom_attributes"][1] or []}

                for aid in set(tuple(oldcustattrs.keys()) + tuple(newcustattrs.keys())):
                    if aid in oldcustattrs and aid in newcustattrs:
                        changes = make_diff_from_dicts(oldcustattrs[aid], newcustattrs[aid],
                                                       excluded_keys=("name"))

                        if changes:
                            change = {
                                "name": newcustattrs.get(aid, {}).get("name", ""),
                                "changes": changes
                            }
                            custom_attributes["changed"].append(change)
                    elif aid in oldcustattrs and aid not in newcustattrs:
                        custom_attributes["deleted"].append(oldcustattrs[aid])
                    elif aid not in oldcustattrs and aid in newcustattrs:
                        custom_attributes["new"].append(newcustattrs[aid])

                if custom_attributes["new"] or custom_attributes["changed"] or custom_attributes["deleted"]:
                    value = custom_attributes

            elif key == "user_stories":
                user_stories = {
                    "new": [],
                    "deleted": [],
                }

                olduss = {x["id"]: x for x in self.diff["user_stories"][0]}
                newuss = {x["id"]: x for x in self.diff["user_stories"][1]}

                for usid in set(tuple(olduss.keys()) + tuple(newuss.keys())):
                    if usid in olduss and usid not in newuss:
                        user_stories["deleted"].append(olduss[usid])
                    elif usid not in olduss and usid in newuss:
                        user_stories["new"].append(newuss[usid])

                if user_stories["new"] or user_stories["deleted"]:
                    value = user_stories

            elif key in self.values:
                value = [resolve_value(key, x) for x in self.diff[key]]
            else:
                value = self.diff[key]

            if not value:
                continue

            result[key] = value

        return result

    class Meta:
        ordering = ["created_at"]<|MERGE_RESOLUTION|>--- conflicted
+++ resolved
@@ -120,8 +120,6 @@
     def prefetch_owner(self, owner):
         self._owner = owner
         self._prefetched_owner = True
-<<<<<<< HEAD
-=======
 
     def attach_user_info_to_comment_versions(self):
         if not self.comment_versions:
@@ -136,7 +134,6 @@
             user = users_by_id.get(version["user"]["id"], None)
             if user:
                 version["user"] = UserSerializer(user).data
->>>>>>> 5472c993
 
     @cached_property
     def values_diff(self):
