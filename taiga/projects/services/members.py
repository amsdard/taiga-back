# -*- coding: utf-8 -*-
# Copyright (C) 2014-2017 Andrey Antukh <niwi@niwi.nz>
# Copyright (C) 2014-2017 Jesús Espino <jespinog@gmail.com>
# Copyright (C) 2014-2017 David Barragán <bameda@dbarragan.com>
# Copyright (C) 2014-2017 Alejandro Alonso <alejandro.alonso@kaleidos.net>
# This program is free software: you can redistribute it and/or modify
# it under the terms of the GNU Affero General Public License as
# published by the Free Software Foundation, either version 3 of the
# License, or (at your option) any later version.
#
# This program is distributed in the hope that it will be useful,
# but WITHOUT ANY WARRANTY; without even the implied warranty of
# MERCHANTABILITY or FITNESS FOR A PARTICULAR PURPOSE.  See the
# GNU Affero General Public License for more details.
#
# You should have received a copy of the GNU Affero General Public License
# along with this program.  If not, see <http://www.gnu.org/licenses/>.

<<<<<<< HEAD
from taiga.base.utils import db, text

from django.conf import settings
=======
from taiga.base.exceptions import ValidationError
from taiga.base.utils import db
from taiga.users.models import User

from django.conf import settings
from django.core.validators import validate_email
>>>>>>> a97892d0
from django.utils.translation import ugettext as _

from .. import models


def get_members_from_bulk(bulk_data, **additional_fields):
    """Convert `bulk_data` into a list of members.

    :param bulk_data: List of members in bulk format.
    :param additional_fields: Additional fields when instantiating each task.

    :return: List of `Member` instances.
    """
    members = []
    for data in bulk_data:
        data_copy = data.copy()
        username = data_copy.pop("username")
        try:
            validate_email(username)
            data_copy["email"] = username

        except ValidationError:
            user = User.objects.filter(username=username).first()
            data_copy["user_id"] = user.id

        data_copy.update(additional_fields)
        members.append(models.Membership(**data_copy))
    return members


def create_members_in_bulk(bulk_data, callback=None, precall=None, **additional_fields):
    """Create members from `bulk_data`.

    :param bulk_data: List of dicts `{"project_id": <>, "role_id": <>, "username": <>}`.
    :param callback: Callback to execute after each task save.
    :param additional_fields: Additional fields when instantiating each task.

    :return: List of created `Member` instances.
    """
    members = get_members_from_bulk(bulk_data, **additional_fields)
    db.save_in_bulk(members, callback, precall)
    return members


def remove_user_from_project(user, project):
    models.Membership.objects.get(project=project, user=user).delete()


def project_has_valid_admins(project, exclude_user=None):
    """
    Checks if the project has any owner membership with a user different than the specified
    """
    admin_memberships = project.memberships.filter(is_admin=True, user__is_active=True)
    if exclude_user:
        admin_memberships = admin_memberships.exclude(user=exclude_user)

    return admin_memberships.count() > 0


def can_user_leave_project(user, project):
    membership = project.memberships.get(user=user)
    if not membership.is_admin:
        return True

    # The user can't leave if is the real owner of the project
    if project.owner == user:
        return False

    if not project_has_valid_admins(project, exclude_user=user):
        return False

    return True


def get_max_memberships_for_project(project):
    """Return tha maximun of membersh for a concrete project.

    :param project: A project object.

    :return: a number or null.
    """
    if project.owner is None:
        return None

    if project.is_private:
        return project.owner.max_memberships_private_projects
    return project.owner.max_memberships_public_projects


def get_total_project_memberships(project):
    """Return tha total of memberships of a project (members and unaccepted invitations).

    :param project: A project object.

    :return: a number.
    """
    return project.memberships.count()


def check_if_project_can_have_more_memberships(project, total_new_memberships):
    """Return if a project can have more n new memberships.

    :param project: A project object.
    :param total_new_memberships: the total of new memberships to add (int).

    :return: {bool, error_mesage} return a tuple (can add new members?, error message).
    """
    if project.owner is None:
        return False, _("Project without owner")

    if project.is_private:
        total_memberships = project.memberships.count() + total_new_memberships
        max_memberships = project.owner.max_memberships_private_projects
        error_members_exceeded = _("You have reached your current limit of memberships for private projects")
    else:
        total_memberships = project.memberships.count() + total_new_memberships
        max_memberships = project.owner.max_memberships_public_projects
        error_members_exceeded = _("You have reached your current limit of memberships for public projects")

    if max_memberships is not None and total_memberships > max_memberships:
        return False, error_members_exceeded

    if project.memberships.filter(user=None).count() + total_new_memberships > settings.MAX_PENDING_MEMBERSHIPS:
        error_pending_memberships_exceeded = _("You have reached the current limit of pending memberships")
        return False, error_pending_memberships_exceeded

    return True, None<|MERGE_RESOLUTION|>--- conflicted
+++ resolved
@@ -16,18 +16,12 @@
 # You should have received a copy of the GNU Affero General Public License
 # along with this program.  If not, see <http://www.gnu.org/licenses/>.
 
-<<<<<<< HEAD
-from taiga.base.utils import db, text
-
-from django.conf import settings
-=======
 from taiga.base.exceptions import ValidationError
 from taiga.base.utils import db
 from taiga.users.models import User
 
 from django.conf import settings
 from django.core.validators import validate_email
->>>>>>> a97892d0
 from django.utils.translation import ugettext as _
 
 from .. import models
