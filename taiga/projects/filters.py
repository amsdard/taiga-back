--- conflicted
+++ resolved
@@ -37,12 +37,8 @@
 
             if discover_mode:
                 # discover_mode enabled
-<<<<<<< HEAD
-                qs = qs.filter(anon_permissions__contains=["view_project"])
-=======
                 qs = qs.filter(anon_permissions__contains=["view_project"],
                                blocked_code__isnull=True)
->>>>>>> c5371a60
 
         return super().filter_queryset(request, qs.distinct(), view)
 
