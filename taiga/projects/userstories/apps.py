--- conflicted
+++ resolved
@@ -82,29 +82,6 @@
 
 
 def disconnect_userstories_signals():
-<<<<<<< HEAD
-    signals.pre_save.disconnect(sender=apps.get_model("userstories", "UserStory"),
-                                dispatch_uid="cached_prev_us")
-    signals.post_save.disconnect(sender=apps.get_model("userstories", "UserStory"),
-                                 dispatch_uid="update_role_points_when_create_or_edit_us")
-    signals.post_save.disconnect(sender=apps.get_model("userstories", "UserStory"),
-                                 dispatch_uid="update_milestone_of_tasks_when_edit_us")
-    signals.post_save.disconnect(sender=apps.get_model("userstories", "UserStory"),
-                                 dispatch_uid="try_to_close_or_open_us_and_milestone_when_create_or_edit_us")
-    signals.post_delete.disconnect(sender=apps.get_model("userstories", "UserStory"),
-                                   dispatch_uid="try_to_close_milestone_when_delete_us")
-    signals.pre_save.disconnect(sender=apps.get_model("userstories", "UserStory"),
-                                dispatch_uid="tags_normalization_user_story")
-    signals.post_save.disconnect(sender=apps.get_model("userstories", "UserStory"),
-                                 dispatch_uid="update_project_tags_when_create_or_edit_taggable_item_user_story")
-    signals.post_delete.disconnect(sender=apps.get_model("userstories", "UserStory"),
-                                   dispatch_uid="update_project_tags_when_delete_taggable_item_user_story")
-
-
-def disconnect_userstories_custom_attributes_signals():
-    signals.post_save.disconnect(sender=apps.get_model("userstories", "UserStory"),
-                                 dispatch_uid="create_custom_attribute_value_when_create_user_story")
-=======
     signals.pre_save.disconnect(sender=apps.get_model("userstories", "UserStory"), dispatch_uid="cached_prev_us")
     signals.post_save.disconnect(sender=apps.get_model("userstories", "UserStory"), dispatch_uid="update_role_points_when_create_or_edit_us")
     signals.post_save.disconnect(sender=apps.get_model("userstories", "UserStory"), dispatch_uid="update_milestone_of_tasks_when_edit_us")
@@ -117,7 +94,6 @@
 
 def disconnect_userstories_custom_attributes_signals():
     signals.post_save.disconnect(sender=apps.get_model("userstories", "UserStory"), dispatch_uid="create_custom_attribute_value_when_create_user_story")
->>>>>>> c5371a60
 
 
 def disconnect_all_userstories_signals():
