--- conflicted
+++ resolved
@@ -48,11 +48,6 @@
                                  dispatch_uid="update_project_tags_when_create_or_edit_taggable_item_projects")
 
 
-<<<<<<< HEAD
-def disconnect_memberships_signals():
-        signals.pre_delete.disconnect(sender=apps.get_model("projects", "Membership"), dispatch_uid='membership_pre_delete')
-        signals.post_delete.disconnect(sender=apps.get_model("projects", "Membership"), dispatch_uid='update_watchers_on_membership_post_delete')
-=======
 def connect_us_status_signals():
         signals.post_save.connect(handlers.try_to_close_or_open_user_stories_when_edit_us_status,
                                   sender=apps.get_model("projects", "UserStoryStatus"),
@@ -67,7 +62,6 @@
 
 def disconnect_memberships_signals():
         signals.pre_delete.disconnect(sender=apps.get_model("projects", "Membership"), dispatch_uid='membership_pre_delete')
->>>>>>> 28c5104d
         signals.post_save.disconnect(sender=apps.get_model("projects", "Membership"), dispatch_uid='create-notify-policy')
 
 
@@ -76,15 +70,12 @@
         signals.pre_save.disconnect(sender=apps.get_model("projects", "Project"), dispatch_uid="tags_normalization_projects")
         signals.pre_save.disconnect(sender=apps.get_model("projects", "Project"), dispatch_uid="update_project_tags_when_create_or_edit_taggable_item_projects")
 
-<<<<<<< HEAD
-=======
 def disconnect_us_status_signals():
         signals.post_save.disconnect(sender=apps.get_model("projects", "UserStoryStatus"), dispatch_uid="try_to_close_or_open_user_stories_when_edit_us_status")
 
 def disconnect_task_status_signals():
         signals.post_save.disconnect(sender=apps.get_model("projects", "TaskStatus"), dispatch_uid="try_to_close_or_open_user_stories_when_edit_task_status")
 
->>>>>>> 28c5104d
 
 class ProjectsAppConfig(AppConfig):
     name = "taiga.projects"
@@ -92,10 +83,6 @@
 
     def ready(self):
         connect_memberships_signals()
-<<<<<<< HEAD
-        connect_projects_signals()
-=======
         connect_projects_signals()
         connect_us_status_signals()
-        connect_task_status_signals()
->>>>>>> 28c5104d
+        connect_task_status_signals()