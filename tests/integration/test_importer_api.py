--- conflicted
+++ resolved
@@ -1583,27 +1583,5 @@
     data.name = "test"
 
     response = client.post(url, {'dump': data})
-<<<<<<< HEAD
-    assert response.status_code == 429
-
-
-def test_valid_dump_import_without_slug(client):
-    project = f.ProjectFactory.create(slug="existing-slug")
-    user = f.UserFactory.create()
-    client.login(user)
-
-    url = reverse("importer-load-dump")
-
-    data = ContentFile(bytes(json.dumps({
-        "name": "Project name",
-        "description": "Valid project desc",
-        "is_private": True
-    }), "utf-8"))
-    data.name = "test"
-
-    response = client.post(url, {'dump': data})
-    assert response.status_code == 201
-=======
-    assert response.status_code == 201
-    assert Project.objects.filter(slug="public-project-with-memberships-limit-with-you").count() == 1
->>>>>>> c5371a60
+    assert response.status_code == 201
+    assert Project.objects.filter(slug="public-project-with-memberships-limit-with-you").count() == 1